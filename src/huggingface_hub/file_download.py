--- conflicted
+++ resolved
@@ -237,11 +237,6 @@
 
 def _httpx_follow_relative_redirects(method: HTTP_METHOD_T, url: str, **httpx_kwargs) -> httpx.Response:
     """Perform an HTTP request with backoff and follow relative redirects only.
-<<<<<<< HEAD
-
-    This is useful to follow a redirection to a renamed repository without following redirection to a CDN.
-=======
->>>>>>> b8d60924
 
     This is useful to follow a redirection to a renamed repository without following redirection to a CDN.
 
