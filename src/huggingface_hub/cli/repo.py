--- conflicted
+++ resolved
@@ -21,10 +21,7 @@
     hf repo create my-cool-model --private
 """
 
-<<<<<<< HEAD
-=======
 import enum
->>>>>>> b8d60924
 from typing import Annotated, Optional
 
 import typer
@@ -43,20 +40,10 @@
     get_hf_api,
     typer_factory,
 )
-<<<<<<< HEAD
-=======
-
->>>>>>> b8d60924
-
-
-<<<<<<< HEAD
+
+
 logger = logging.get_logger(__name__)
 
-repo_cli = typer_factory(help="Manage repos on the Hub.")
-tag_app = typer_factory(help="Manage tags for a repo on the Hub.")
-repo_cli.add_typer(tag_app, name="tag")
-
-=======
 repo_cli = typer_factory(help="Manage repos on the Hub.")
 tag_cli = typer_factory(help="Manage tags for a repo on the Hub.")
 branch_cli = typer_factory(help="Manage branches for a repo on the Hub.")
@@ -69,7 +56,6 @@
     manual = "manual"
     false = "false"
 
->>>>>>> b8d60924
 
 @repo_cli.command("create", help="Create a new repo on the Hub.")
 def repo_create(
@@ -110,9 +96,6 @@
     print(f"Your repo is now available at {ANSI.bold(repo_url)}")
 
 
-<<<<<<< HEAD
-@tag_app.command("create", help="Create a tag for a repo.")
-=======
 @repo_cli.command("delete", help="Delete a repo from the Hub. this is an irreversible operation.")
 def repo_delete(
     repo_id: RepoIdArg,
@@ -237,7 +220,6 @@
 
 
 @tag_cli.command("create", help="Create a tag for a repo.")
->>>>>>> b8d60924
 def tag_create(
     repo_id: RepoIdArg,
     tag: Annotated[
@@ -277,11 +259,7 @@
     print(f"Tag {ANSI.bold(tag)} created on {ANSI.bold(repo_id)}")
 
 
-<<<<<<< HEAD
-@tag_app.command("list", help="List tags for a repo.")
-=======
 @tag_cli.command("list", help="List tags for a repo.")
->>>>>>> b8d60924
 def tag_list(
     repo_id: RepoIdArg,
     token: TokenOpt = None,
@@ -306,11 +284,7 @@
         print(t.name)
 
 
-<<<<<<< HEAD
-@tag_app.command("delete", help="Delete a tag for a repo.")
-=======
 @tag_cli.command("delete", help="Delete a tag for a repo.")
->>>>>>> b8d60924
 def tag_delete(
     repo_id: RepoIdArg,
     tag: Annotated[
